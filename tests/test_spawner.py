--- conflicted
+++ resolved
@@ -588,9 +588,47 @@
     }
     assert manifest.spec.selector == {"matchLabels": {"user": "mock-5fname"}}
 
-
-@pytest.mark.asyncio
-<<<<<<< HEAD
+    
+async def test_url_changed(kube_ns, kube_client, config, hub_pod, hub):
+    user = MockUser(name="url")
+    config.KubeSpawner.pod_connect_ip = (
+        "jupyter-{username}--{servername}.foo.example.com"
+    )
+    spawner = KubeSpawner(hub=hub, user=user, config=config)
+    spawner.db = Mock()
+
+    # start the spawner
+    res = await spawner.start()
+    pod_host = "http://jupyter-url.foo.example.com:8888"
+    assert res == pod_host
+
+    # Mock an incorrect value in the db
+    # Can occur e.g. by interrupting a launch with a hub restart
+    # or possibly weird network things in kubernetes
+    spawner.server = Server.from_url(res + "/users/url/")
+    spawner.server.ip = "1.2.3.4"
+    spawner.server.port = 0
+    assert spawner.server.host == "http://1.2.3.4:0"
+    assert spawner.server.base_url == "/users/url/"
+
+    # poll checks the url, and should restore the correct value
+    await spawner.poll()
+    # verify change noticed and persisted to db
+    assert spawner.server.host == pod_host
+    assert spawner.db.commit.call_count == 1
+    # base_url should be left alone
+    assert spawner.server.base_url == "/users/url/"
+
+    previous_commit_count = spawner.db.commit.call_count
+    # run it again, to make sure we aren't incorrectly detecting and committing
+    # changes on every poll
+    await spawner.poll()
+    assert spawner.db.commit.call_count == previous_commit_count
+
+    await spawner.stop()
+
+
+@pytest.mark.asyncio
 async def test_delete_pvc(kube_ns, kube_client, hub, config):
     config.KubeSpawner.storage_pvc_ensure = True
     config.KubeSpawner.storage_capacity = '1M'
@@ -637,43 +675,4 @@
             time.sleep(1)
         else:
             break
-    assert pvc_name not in pvc_names
-=======
-async def test_url_changed(kube_ns, kube_client, config, hub_pod, hub):
-    user = MockUser(name="url")
-    config.KubeSpawner.pod_connect_ip = (
-        "jupyter-{username}--{servername}.foo.example.com"
-    )
-    spawner = KubeSpawner(hub=hub, user=user, config=config)
-    spawner.db = Mock()
-
-    # start the spawner
-    res = await spawner.start()
-    pod_host = "http://jupyter-url.foo.example.com:8888"
-    assert res == pod_host
-
-    # Mock an incorrect value in the db
-    # Can occur e.g. by interrupting a launch with a hub restart
-    # or possibly weird network things in kubernetes
-    spawner.server = Server.from_url(res + "/users/url/")
-    spawner.server.ip = "1.2.3.4"
-    spawner.server.port = 0
-    assert spawner.server.host == "http://1.2.3.4:0"
-    assert spawner.server.base_url == "/users/url/"
-
-    # poll checks the url, and should restore the correct value
-    await spawner.poll()
-    # verify change noticed and persisted to db
-    assert spawner.server.host == pod_host
-    assert spawner.db.commit.call_count == 1
-    # base_url should be left alone
-    assert spawner.server.base_url == "/users/url/"
-
-    previous_commit_count = spawner.db.commit.call_count
-    # run it again, to make sure we aren't incorrectly detecting and committing
-    # changes on every poll
-    await spawner.poll()
-    assert spawner.db.commit.call_count == previous_commit_count
-
-    await spawner.stop()
->>>>>>> c82b3540
+    assert pvc_name not in pvc_names